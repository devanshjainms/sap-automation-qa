# Copyright (c) Microsoft Corporation.
# Licensed under the MIT License.

# Description: This contains the test groups and test cases that
# will be executed by the quality assurance playbook

# Map of functional type name and actual values
sap_functional_test_type_map:
  - name:                           "DatabaseHighAvailability"
    value:                          HA_DB
  - name:                           "CentralServicesHighAvailability"
    value:                          HA_SCS

test_groups:
  - name:                           HA_DB_HANA
    test_cases:
      - name:                       HA Parameters Validation
        task_name:                  ha-config
        description: |
          The HA parameter validation test validates HA configuration,
          including Corosync settings, Pacemaker resources, SBD device configuration,
          and HANA system replication setup.
        enabled:                    true

      - name:                       Azure Load Balancer Validation
        task_name:                  azure-lb
        description: |
          The Azure LB configuration test validates Azure Load Balancer setup including health probe
          configuration, backend pool settings, load balancing rules, and frontend IP configuration.
        enabled:                    true

      - name:                       HA Functional Test- Resource Migration
        task_name:                  resource-migration
        description: |
          The Resource Migration test validates planned failover scenarios by executing controlled
          resource movement between HANA nodes. It performs a graceful migration of the primary HANA
          resources to the secondary node, verifies proper role changes, ensures cluster maintains
          stability throughout the transition, and validates complete data synchronization after
          migration.
        enabled:                    true

      - name:                       HA Functional Test- Primary Node Crash
        task_name:                  primary-node-crash
        description: |
          The Primary Index Server Crash test simulates cluster behavior when the HANA index server
          crashes on the primary node. It simulates an index server failure by forcefully terminating
          the process, then verifies automatic failover to the secondary node, monitors system
          replication status, and confirms service recovery without data loss.
        enabled:                    true

      - name:                       HA Functional Test- Block Network Communication
        task_name:                  block-network
        description: |
          The Block Network test validates cluster behavior during network partition scenarios by
          implementing iptables rules to block communication between primary and secondary HANA nodes.
          It verifies split-brain prevention mechanisms, validates proper failover execution when nodes
          become isolated, and ensures cluster stability and data consistency after network
          sconnectivity is restored.
        enabled:                    true

      - name:                       HA Functional Test- Crash index server on primary node
        task_name:                  primary-crash-index
        description: |
          The Primary Index Server Crash test validates high availability behavior by forcefully
          terminating the HANA index server process on the primary node. This simulates a critical
          service failure, triggering automatic failover to the secondary node. The test verifies
          proper failover execution, ensures data consistency, and validates service restoration after
          recovery.
        enabled:                    true

      - name:                       HA Functional Test- Primary Node Kill
        task_name:                  primary-node-kill
        description: |
          The Primary Node Kill test validates cluster behavior by forcefully terminating all HANA
          processes on the primary node using SIGKILL signal. This simulates an abrupt service failure,
          triggering automatic failover to the secondary node. The test verifies proper promotion of
          secondary to primary, ensures data consistency, and validates complete cluster recovery.
        enabled:                    true

      - name:                       HA Functional Test- Echo B on Primary Node
        task_name:                  primary-echo-b
        description: |
          The Primary Echo B test simulates an immediate system crash on the primary HANA node by
          executing the 'echo b' command to trigger an abrupt reboot without proper shutdown. This
          tests the cluster's ability to handle unexpected primary node failures, validates proper
          failover execution, and verifies data consistency after recovery.
        enabled:                    true

      - name:                       HA Functional Test- Secondary Node Kill
        task_name:                  secondary-node-kill
        description: |
          The Secondary Node Kill test examines cluster resilience by forcefully terminating HANA
          processes on the secondary node using the kill -9 signal. The test validates that the primary
          node maintains normal operation while the secondary node undergoes recovery, ensuring cluster
          stability and proper data synchronization after the recovery process completes.
        enabled:                    true

      - name:                       HA Functional Test- Echo B on Secondary Node
        task_name:                  secondary-echo-b
        description: |
          The Secondary Echo B test simulates an uncontrolled system crash on the secondary HANA node
          by executing the 'echo b' command, triggering an immediate reboot without proper shutdown
          procedures. The test validates that the primary node maintains operation, verifies cluster
          stability, and ensures system replication resumes correctly after the secondary node recovers.
        enabled:                    true

      - name:                       HA Functional Test- Freeze File System on Primary Node
        task_name:                  fs-freeze
        description: |
          The Filesystem Freeze test validates cluster behavior when the primary node's filesystem
          becomes unresponsive. It simulates a storage issue by freezing the filesystem on the primary
          node running HANA database, which triggers automatic failover to the secondary node. The test
          verifies proper cluster reaction, resource migration, and data consistency after recovery.
        enabled:                    true

      - name:                       HA Functional Test- Test SBD Inquisitor kill
        task_name:                  sbd-fencing
        description: |
          Validates cluster fencing mechanism by killing the SBD inquisitor process on the primary
          node. Tests proper fence detection, node isolation, and automated failover to ensure cluster
          integrity during hardware or communication failures.
        enabled:                    true

      - name:                       HA Functional Test- Crash index server on secondary node
        task_name:                  secondary-crash-index
        description: |
          The Secondary Index Server Crash test simulates failure of the HANA index server process on
          the secondary node. It validates that the primary node continues normal operation while
          verifying the cluster's ability to handle secondary failures, tests automatic recovery
          mechanisms, and ensures system replication resumes properly after service restoration.
        enabled:                    true


  - name:                           HA_SCS
    test_cases:
      - name:                       "HA Parameters Validation"
        task_name:                  ha-config
        description: |
          The HA parameter validation test validates HA configuration,
          including Corosync settings, Pacemaker resources, SBD device configuration,
          and HANA system replication setup.
        enabled:                    true

      - name:                       "Manual ASCS Migration"
        task_name:                  ascs-migration
        description: |
          The Resource Migration test validates planned failover scenarios by executing controlled
          resource movement between ASCS and ERS nodes. It performs a graceful migration of the ASCS
          resources to the ERS node, verifies proper role changes, ensures cluster maintains
          stability throughout the transition, and validates complete data synchronization after
          migration.
        enabled:                    true

      - name:                       "ASCS Node Crash"
        task_name:                  ascs-node-crash
        description: |
          The ASCS Node Crash test simulates cluster behavior when the ASCS node crashes. It
          simulates an ASCS node failure by forcefully terminating the process, then verifies
          automatic failover to the ERS node, monitors system replication status, and confirms
          service recovery without data loss.
        enabled:                    true

<<<<<<< HEAD
      - name:                       "Block Network Communication"
        task_name:                  block-network
        description: |
          The Block Network test validates cluster behavior during network partition scenarios by
          implementing iptables rules to block communication between ASCS and ERS nodes.
          It verifies split-brain prevention mechanisms, validates proper failover execution when nodes
          become isolated, and ensures cluster stability and data consistency after network
          connectivity is restored.
        enabled:                    true

      - name:                       "Kill Message Server Process"
        task_name:                  kill-message-server
        description: |
          The Message Server Process Kill test simulates failure of the message server process on the
          ASCS node by forcefully terminating it using the kill -9 signal. This test
          handles both ENSA1 and ENSA2 architectures. It verifies proper cluster 
          reaction, automatic failover to the ERS node, and ensures service continuity after 
          the process failure.
        enabled:                    true

      - name:                       "Kill Enqueue Server Process"
        task_name:                  kill-enqueue-server
        description: |
          The Enqueue Server Process Kill test simulates failure of the enqueue server process on the
          ASCS node by forcefully terminating it using the kill -9 signal. This test
          handles both ENSA1 and ENSA2 architectures. It validates proper
          cluster behavior, automatic failover execution, and confirms that the enqueue table is
          properly replicated to preserve the lock state.
        enabled:                    true

      - name:                       "Kill Enqueue Replication Server Process"
        task_name:                  kill-enqueue-replication
        description: |
          The Enqueue Replication Server Process Kill test simulates failure of the replication server
          process on the ERS node by forcefully terminating it using the kill -9 signal. This test
          handles both ENSA1 and ENSA2 architectures. It validates the automatic restart of the
          process and ensures continued replication of the enqueue table.
        enabled:                    true

      - name:                       "Kill sapstartsrv Process for ASCS"
        task_name:                  kill-sapstartsrv-process
        description: |
          The sapstartsrv Process Kill test simulates failure of the SAP Start Service for the ASCS
          instance by forcefully terminating it using the kill -9 signal. It validates proper cluster
          reaction, automatic failover to the ERS node, and verifies service restoration after the
          process failure.
        enabled:                    true

      - name:                       "Manual Restart of ASCS Instance"
        task_name:                  manual-restart
        description: |
          The Manual Restart test validates cluster behavior when the ASCS instance is manually stopped
          using sapcontrol. It verifies proper cluster reaction to a controlled instance shutdown,
          ensures automatic failover to the ERS node, and confirms service continuity throughout
          the operation.
        enabled:                    true
        
      - name:                       "HAFailoverToNode Test"
        task_name:                  ha-failover-to-node
        description: |
          The HAFailoverToNode test validates SAP's built-in high availability functionality by using
          the sapcontrol command to trigger a controlled failover. It executes 'HAFailoverToNode' as the
          SAP administrator user, which initiates a clean migration of the ASCS instance to another node.
          The test verifies proper execution of the SAP HA interface, validates the resource migration,
          and confirms service continuity throughout the failover process.
        enabled:                    true

      - name:                       "SAPControl Config Validation"
        task_name:                  sapcontrol-config
        description: |
          The SAPControl Config Validation test runs multiple sapcontrol commands to validate the SCS configuration.
          It executes commands like HAGetFailoverConfig, HACheckFailoverConfig, and HACheckConfig, capturing their
          outputs and statuses to ensure proper configuration and functionality.
        enabled:                    true
=======
>>>>>>> 41986510

# Default values for HANA DB HA Test Cases
sap_sid:                            "HDB"
db_sid:                             "HDB"
db_instance_number:                 "00"
scs_instance_number:                "00"
ers_instance_number:                "01"
NFS_provider:                       "AFS"
sap_port_to_ping:                   "1128"

# Commands for HANA DB HA Test Cases based on OS family
commands:
  - name:                           get_hana_resource_id
    SUSE:                           "cibadmin --query --xpath \"//primitive[@type='SAPHana']\" --node-path | grep -oP \"master\\[@id='\\K[^']+\""
    REDHAT:                         "cibadmin --query --xpath \"//primitive[@type='SAPHana']\" --node-path | grep -oP \"clone\\[@id='\\K[^']+\""

  - name:                           resource_migration_cmd
    SUSE:                           "crm resource move {{ hana_resource_name | default('msl_SAPHana_' ~ (db_sid | upper) ~ '_HDB' ~ db_instance_number) }} {{ cluster_status_pre.secondary_node | default('') }} force"
    REDHAT:                         "pcs resource move {{ hana_resource_name | default('SAPHana_' ~ (db_sid | upper) ~ '_' ~ db_instance_number ~ '-clone') }} --master"

  - name:                           crm_report_cmd
    SUSE:                           "crm_report -f '{{ test_group_start_time }}' /tmp/{{ test_group_invocation_id }}"
    REDHAT:                         "crm_report -f '{{ test_group_start_time }}' --dest /tmp/{{ test_group_invocation_id }} -yes"

  - name:                           ascs_resource_migration_cmd
    SUSE:                           "crm resource move rsc_sap_{{ sap_sid }}_ASCS{{ scs_instance_number }} force"
    REDHAT:                         "pcs resource move rsc_sap_{{ sap_sid }}_ASCS{{ scs_instance_number }}"

  - name:                           ascs_resource_unmigrate_cmd
    SUSE:                           "crm resource clear rsc_sap_{{ sap_sid }}_ASCS{{ scs_instance_number }}"
    REDHAT:                         "pcs resource clear rsc_sap_{{ sap_sid }}_ASCS{{ scs_instance_number }}"<|MERGE_RESOLUTION|>--- conflicted
+++ resolved
@@ -160,7 +160,6 @@
           service recovery without data loss.
         enabled:                    true
 
-<<<<<<< HEAD
       - name:                       "Block Network Communication"
         task_name:                  block-network
         description: |
@@ -235,8 +234,7 @@
           It executes commands like HAGetFailoverConfig, HACheckFailoverConfig, and HACheckConfig, capturing their
           outputs and statuses to ensure proper configuration and functionality.
         enabled:                    true
-=======
->>>>>>> 41986510
+
 
 # Default values for HANA DB HA Test Cases
 sap_sid:                            "HDB"
